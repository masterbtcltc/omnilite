# Copyright (c) 2009-2010 Satoshi Nakamoto
# Distributed under the MIT/X11 software license, see the accompanying
# file COPYING or http://www.opensource.org/licenses/mit-license.php.

# :=0 --> UPnP support turned off by default at runtime
# :=1 --> UPnP support turned on by default at runtime
# :=- --> No UPnP support - miniupnp not required
USE_UPNP:=0

# :=1 --> Enable IPv6 support
# :=0 --> Disable IPv6 support
USE_IPV6:=1

LINK:=$(CXX)

DEFS=-DBOOST_SPIRIT_THREADSAFE -D_FILE_OFFSET_BITS=64

DEFS += $(addprefix -I,$(CURDIR) $(CURDIR)/obj $(BOOST_INCLUDE_PATH) $(BDB_INCLUDE_PATH) $(OPENSSL_INCLUDE_PATH))
LIBS = $(addprefix -L,$(BOOST_LIB_PATH) $(BDB_LIB_PATH) $(OPENSSL_LIB_PATH))

TESTDEFS = -DTEST_DATA_DIR=$(abspath test/data)

LMODE = dynamic
LMODE2 = dynamic
ifdef STATIC
	LMODE = static
	ifeq (${STATIC}, all)
		LMODE2 = static
	endif
else
	TESTDEFS += -DBOOST_TEST_DYN_LINK
endif

# for boost 1.37, add -mt to the boost libraries
LIBS += \
 -Wl,-B$(LMODE) \
   -l boost_system$(BOOST_LIB_SUFFIX) \
   -l boost_filesystem$(BOOST_LIB_SUFFIX) \
   -l boost_program_options$(BOOST_LIB_SUFFIX) \
   -l boost_thread$(BOOST_LIB_SUFFIX) \
   -l db_cxx$(BDB_LIB_SUFFIX) \
   -l ssl \
   -l crypto

TESTLIBS += \
 -Wl,-B$(LMODE) \
   -l boost_unit_test_framework$(BOOST_LIB_SUFFIX)

ifndef USE_UPNP
	override USE_UPNP = -
endif
ifneq (${USE_UPNP}, -)
	LIBS += -l miniupnpc
	DEFS += -DUSE_UPNP=$(USE_UPNP)
endif

ifneq (${USE_IPV6}, -)
	DEFS += -DUSE_IPV6=$(USE_IPV6)
endif

LIBS+= \
 -Wl,-B$(LMODE2) \
   -l z \
   -l dl \
   -l pthread \
   -l rt

# Strip symbols from the daemon; disable if debugging
LDHARDENING+=-Wl,-s

DEBUGFLAGS=-g

# CXXFLAGS can be specified on the make command line, so we use xCXXFLAGS that only
# adds some defaults in front. Unfortunately, CXXFLAGS=... $(CXXFLAGS) does not work.
xCXXFLAGS=-O2 -fomit-frame-pointer -pthread -Wall -Wextra -Wformat -Wformat-security -Wno-unused-parameter \
    $(DEBUGFLAGS) $(DEFS) $(HARDENING) $(CXXFLAGS)

# LDFLAGS can be specified on the make command line, so we use xLDFLAGS that only
# adds some defaults in front. Unfortunately, LDFLAGS=... $(LDFLAGS) does not work.
xLDFLAGS=$(LDHARDENING) $(LDFLAGS)

OBJS= \
    leveldb/libleveldb.a \
    obj/alert.o \
    obj/version.o \
    obj/checkpoints.o \
    obj/netbase.o \
    obj/addrman.o \
    obj/crypter.o \
    obj/key.o \
    obj/db.o \
    obj/init.o \
    obj/keystore.o \
    obj/main.o \
    obj/neoscrypt.o \
    obj/neoscrypt_asm.o \
    obj/net.o \
    obj/protocol.o \
    obj/bitcoinrpc.o \
    obj/rpcdump.o \
    obj/rpcnet.o \
    obj/rpcmining.o \
    obj/rpcwallet.o \
    obj/rpcblockchain.o \
    obj/rpcrawtransaction.o \
    obj/script.o \
    obj/sync.o \
    obj/util.o \
    obj/wallet.o \
    obj/walletdb.o \
    obj/hash.o \
    obj/bloom.o \
    obj/noui.o \
    obj/leveldb.o \
    obj/txdb.o \
    obj/checkpointsync.o

all: feathercoind

test check: test_feathercoin FORCE
	./test_feathercoin

#
# LevelDB support
#
MAKEOVERRIDES =
LIBS += $(CURDIR)/leveldb/libleveldb.a $(CURDIR)/leveldb/libmemenv.a
DEFS += $(addprefix -I,$(CURDIR)/leveldb/include)
DEFS += $(addprefix -I,$(CURDIR)/leveldb/helpers)
leveldb/libleveldb.a:
	@echo "Building LevelDB ..." && cd leveldb && $(MAKE) CC=$(CC) CXX=$(CXX) OPT="$(xCXXFLAGS)" libleveldb.a libmemenv.a && cd ..

# auto-generated dependencies:
-include obj/*.P
-include obj-test/*.P

obj/neoscrypt.o: neoscrypt.c
	gcc -O2 -fomit-frame-pointer -DSHA256 -c -o $@ $^

obj/neoscrypt_asm.o: neoscrypt_asm.S
<<<<<<< HEAD
	gcc -c -o $@ $^
=======
	gcc -c $(CFLAGS) $(INCPATH) -o obj/neoscrypt_asm.o neoscrypt_asm.S
>>>>>>> 14bb39d7

obj/build.h: FORCE
	/bin/sh ../share/genbuild.sh obj/build.h
version.cpp: obj/build.h
DEFS += -DHAVE_BUILD_INFO

obj/%.o: %.cpp
	$(CXX) -c $(xCXXFLAGS) -MMD -MF $(@:%.o=%.d) -o $@ $<
	@cp $(@:%.o=%.d) $(@:%.o=%.P); \
	  sed -e 's/#.*//' -e 's/^[^:]*: *//' -e 's/ *\\$$//' \
	      -e '/^$$/ d' -e 's/$$/ :/' < $(@:%.o=%.d) >> $(@:%.o=%.P); \
	  rm -f $(@:%.o=%.d)

feathercoind: $(OBJS:obj/%=obj/%)
	$(LINK) $(xCXXFLAGS) -o $@ $^ $(xLDFLAGS) $(LIBS)

TESTOBJS := $(patsubst test/%.cpp,obj-test/%.o,$(wildcard test/*.cpp))

obj-test/%.o: test/%.cpp
	$(CXX) -c $(TESTDEFS) $(xCXXFLAGS) -MMD -MF $(@:%.o=%.d) -o $@ $<
	@cp $(@:%.o=%.d) $(@:%.o=%.P); \
	  sed -e 's/#.*//' -e 's/^[^:]*: *//' -e 's/ *\\$$//' \
	      -e '/^$$/ d' -e 's/$$/ :/' < $(@:%.o=%.d) >> $(@:%.o=%.P); \
	  rm -f $(@:%.o=%.d)

test_feathercoin: $(TESTOBJS) $(filter-out obj/init.o,$(OBJS:obj/%=obj/%))
	$(LINK) $(xCXXFLAGS) -o $@ $(LIBPATHS) $^ $(TESTLIBS) $(xLDFLAGS) $(LIBS)

clean:
	-rm -f feathercoind test_feathercoin
	-rm -f obj/*.o
	-rm -f obj-test/*.o
	-rm -f obj/*.P
	-rm -f obj-test/*.P
	-rm -f obj/build.h
	-cd leveldb && $(MAKE) clean || true

FORCE:<|MERGE_RESOLUTION|>--- conflicted
+++ resolved
@@ -138,11 +138,7 @@
 	gcc -O2 -fomit-frame-pointer -DSHA256 -c -o $@ $^
 
 obj/neoscrypt_asm.o: neoscrypt_asm.S
-<<<<<<< HEAD
-	gcc -c -o $@ $^
-=======
 	gcc -c $(CFLAGS) $(INCPATH) -o obj/neoscrypt_asm.o neoscrypt_asm.S
->>>>>>> 14bb39d7
 
 obj/build.h: FORCE
 	/bin/sh ../share/genbuild.sh obj/build.h

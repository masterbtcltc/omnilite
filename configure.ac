dnl require autoconf 2.60 (AS_ECHO/AS_ECHO_N)
AC_PREREQ([2.60])
define(_CLIENT_VERSION_MAJOR, 0)
define(_CLIENT_VERSION_MINOR, 9)
define(_CLIENT_VERSION_REVISION, 6)
define(_CLIENT_VERSION_BUILD, 2)

define(_CLIENT_VERSION_IS_RELEASE, true)
define(_COPYRIGHT_YEAR, 2017)
AC_INIT([Feathercoin Core],[_CLIENT_VERSION_MAJOR._CLIENT_VERSION_MINOR._CLIENT_VERSION_REVISION],[info@ftc-c.com],[feathercoin])
AC_CONFIG_AUX_DIR([build-aux])
AC_CONFIG_MACRO_DIR([build-aux/m4])
AC_CANONICAL_HOST
AH_TOP([#ifndef BITCOIN_CONFIG_H])
AH_TOP([#define BITCOIN_CONFIG_H])
AH_BOTTOM([#endif //BITCOIN_CONFIG_H])
AM_PROG_AS

# This m4 will only be used if a system copy cannot be found. This is helpful
# on systems where autotools are installed but the pkg-config macros are not in
# a default location. It is currently used for building on OSX where autotools
# are preinstalled but pkg-config comes from macports or homebrew. It should
# probably be removed when building on <= 10.6 is no longer supported.
m4_include([pkg.m4])

dnl faketime breaks configure and is only needed for make. Disable it here.
unset FAKETIME

if test "x${CXXFLAGS+set}" = "xset"; then
  CXXFLAGS_overridden=yes
else
  CXXFLAGS_overridden=no
fi

dnl ==============================================================
dnl Setup for automake
dnl ==============================================================

AM_INIT_AUTOMAKE([no-define subdir-objects foreign])

dnl faketime messes with timestamps and causes configure to be re-run.
dnl --disable-maintainer-mode can be used to bypass this.
AM_MAINTAINER_MODE([enable])

dnl make the compilation flags quiet unless V=1 is used
m4_ifdef([AM_SILENT_RULES], [AM_SILENT_RULES([yes])])

# Enable wallet
AC_ARG_ENABLE([wallet],
  [AS_HELP_STRING([--enable-wallet],
  [enable wallet (default is yes)])],
  [enable_wallet=$enableval],
  [enable_wallet=yes])

AC_ARG_WITH([miniupnpc],
  [AS_HELP_STRING([--with-miniupnpc],
  [enable UPNP (default is yes if libminiupnpc is found)])],
  [use_upnp=$withval],
  [use_upnp=auto])

AC_ARG_ENABLE([upnp-default],
  [AS_HELP_STRING([--enable-upnp-default],
  [if UPNP is enabled, turn it on at startup (default is no)])],
  [use_upnp_default=$enableval],
  [use_upnp_default=no])

AC_ARG_ENABLE(tests,
    AS_HELP_STRING([--enable-tests],[compile tests (default is yes)]),
    [use_tests=$enableval],
    [use_tests=yes])

AC_ARG_WITH([comparison-tool],
    AS_HELP_STRING([--with-comparison-tool],[path to java comparison tool (requires --enable-tests)]),
    [use_comparison_tool=$withval],
    [use_comparison_tool=no])

AC_ARG_ENABLE([comparison-tool-reorg-tests],
    AS_HELP_STRING([--enable-comparison-tool-reorg-tests],[enable expensive reorg tests in the comparison tool (default no)]),
    [use_comparison_tool_reorg_tests=$enableval],
    [use_comparison_tool_reorg_tests=no])

AC_ARG_WITH([qrcode],
  [AS_HELP_STRING([--with-qrcode],
  [enable QR code support (default is yes if qt is enabled and libzxing is found)])],
  [use_qr=$withval],
  [use_qr=auto])

AC_ARG_ENABLE([hardening],
  [AS_HELP_STRING([--enable-hardening],
  [attempt to harden the resulting executables (default is yes)])],
  [use_hardening=$enableval],
  [use_hardening=yes])

AC_ARG_ENABLE([ccache],
  [AS_HELP_STRING([--enable-ccache],
  [use ccache for building (default is yes if ccache is found)])],
  [use_ccache=$enableval],
  [use_ccache=auto])

AC_ARG_ENABLE([lcov],
  [AS_HELP_STRING([--enable-lcov],
  [enable lcov testing (default is no)])],
  [use_lcov=yes],
  [use_lcov=no])

AC_ARG_ENABLE([glibc-back-compat],
  [AS_HELP_STRING([--enable-glibc-back-compat],
  [enable backwards compatibility with glibc and libstdc++])],
  [use_glibc_compat=$enableval],
  [use_glibc_compat=no])

AC_ARG_ENABLE([sse2],
  [AC_HELP_STRING([--enable-sse2],
  [enable SSE2 optimizations (defaults is yes)])],
  [use_sse2=${enableval}],
  [use_sse2=yes])

AC_ARG_WITH([protoc-bindir],[AS_HELP_STRING([--with-protoc-bindir=BIN_DIR],[specify protoc bin path])], [protoc_bin_path=$withval], [])


AC_CONFIG_SRCDIR([src])
AC_CONFIG_HEADERS([src/bitcoin-config.h])

dnl Checks for programs.
AC_PROG_CXX
AC_PROG_CC
AC_PROG_CPP
AC_PROG_CXXCPP
AC_PROG_INSTALL
AC_PROG_OBJC
AC_PROG_LN_S
m4_ifdef([AC_PROG_OBJCXX],[AC_PROG_OBJCXX])
AC_PROG_MKDIR_P
AC_PROG_SED
AC_PATH_TOOL(AR, ar)
AC_PATH_TOOL(RANLIB, ranlib)
AC_PATH_TOOL(STRIP, strip)
AC_PATH_TOOL(GCOV, gcov)
AC_PATH_PROG(LCOV, lcov)
AC_PATH_PROG(JAVA, java)
AC_PATH_PROG(GENHTML, genhtml)
AC_PATH_PROG([GIT], [git])
AC_PATH_PROG(CCACHE,ccache)
AC_PATH_PROG(XGETTEXT,xgettext)
AC_PATH_PROG(HEXDUMP,hexdump)
PKG_PROG_PKG_CONFIG

# Enable debug 
AC_ARG_ENABLE([debug],
    [AS_HELP_STRING([--enable-debug],
                    [use debug compiler flags and macros (default is no)])],
    [enable_debug=$enableval],
    [enable_debug=no])

if test "x$enable_debug" = xyes; then
    if test "x$GCC" = xyes; then
        CFLAGS="-g3 -O0 -DDEBUG"
    fi
    
    if test "x$GXX" = xyes; then
        CXXFLAGS="-g3 -O0 -DDEBUG"
    fi
fi 

## TODO: Remove these hard-coded paths and flags. They are here for the sake of
##       compatibility with the legacy buildsystem.
##
if test "x$CXXFLAGS_overridden" = "xno"; then
  CXXFLAGS="$CXXFLAGS -Wall -Wextra -Wformat -Wformat-security -Wno-unused-parameter"
fi
CPPFLAGS="$CPPFLAGS -DBOOST_SPIRIT_THREADSAFE -DHAVE_BUILD_INFO -D__STDC_FORMAT_MACROS"

AC_LANG_PUSH([C++])

use_pkgconfig=yes
case $host in
  *mingw*)

     #pkgconfig does more harm than good with MinGW
     use_pkgconfig=no

     TARGET_OS=windows
     AC_CHECK_LIB([mingwthrd],      [main],, AC_MSG_ERROR(lib missing))
     AC_CHECK_LIB([kernel32],      [main],, AC_MSG_ERROR(lib missing))
     AC_CHECK_LIB([user32],      [main],, AC_MSG_ERROR(lib missing))
     AC_CHECK_LIB([gdi32],      [main],, AC_MSG_ERROR(lib missing))
     AC_CHECK_LIB([comdlg32],      [main],, AC_MSG_ERROR(lib missing))
     AC_CHECK_LIB([winspool],      [main],, AC_MSG_ERROR(lib missing))
     AC_CHECK_LIB([winmm],      [main],, AC_MSG_ERROR(lib missing))
     AC_CHECK_LIB([shell32],      [main],, AC_MSG_ERROR(lib missing))
     AC_CHECK_LIB([comctl32],      [main],, AC_MSG_ERROR(lib missing))
     AC_CHECK_LIB([ole32],      [main],, AC_MSG_ERROR(lib missing))
     AC_CHECK_LIB([oleaut32],      [main],, AC_MSG_ERROR(lib missing))
     AC_CHECK_LIB([uuid],      [main],, AC_MSG_ERROR(lib missing))
     AC_CHECK_LIB([rpcrt4],      [main],, AC_MSG_ERROR(lib missing))
     AC_CHECK_LIB([advapi32],      [main],, AC_MSG_ERROR(lib missing))
     AC_CHECK_LIB([ws2_32],      [main],, AC_MSG_ERROR(lib missing))
     AC_CHECK_LIB([mswsock],      [main],, AC_MSG_ERROR(lib missing))
     AC_CHECK_LIB([shlwapi],      [main],, AC_MSG_ERROR(lib missing))
     AC_CHECK_LIB([iphlpapi],      [main],, AC_MSG_ERROR(lib missing))
     AC_CHECK_LIB([crypt32],      [main],, AC_MSG_ERROR(lib missing))

    # AX_CHECK_LINK_FLAG([[-static]],[LDFLAGS="$LDFLAGS -static"])
     AX_CHECK_LINK_FLAG([[-static-libgcc]],[LDFLAGS="$LDFLAGS -static-libgcc"])
     AX_CHECK_LINK_FLAG([[-static-libstdc++]],[LDFLAGS="$LDFLAGS -static-libstdc++"])
	
    # the below fixes a bug in windows static builds. 
     if test x$Q_OS_WIN; then
	AX_CHECK_LINK_FLAG([[-static]],[LDFLAGS="$LDFLAGS -static"; LIBTOOL_LDFLAGS="$LIBTOOL_LDFLAGS -static"])
	AC_MSG_NOTICE([NOTICE: You're building for Windows])
     fi
     
     AC_PATH_PROG([MAKENSIS], [makensis], none)
     if test x$MAKENSIS = xnone; then
       AC_MSG_WARN("makensis not found. Cannot create installer.")
     fi

     AC_PATH_TOOL(WINDRES, windres, none)
     if test x$WINDRES = xnone; then
       AC_MSG_ERROR("windres not found")
     fi

     CPPFLAGS="$CPPFLAGS -D_MT -DWIN32 -D_WINDOWS -DBOOST_THREAD_USE_LIB"
     LEVELDB_TARGET_FLAGS="TARGET_OS=OS_WINDOWS_CROSSCOMPILE"
     if test "x$CXXFLAGS_overridden" = "xno"; then
       CXXFLAGS="$CXXFLAGS -w"
     fi
     case $host in
       i?86-*) WINDOWS_BITS=32 ;;
       x86_64-*) WINDOWS_BITS=64 ;;
       *) AC_MSG_ERROR("Could not determine win32/win64 for installer") ;;
     esac
     AC_SUBST(WINDOWS_BITS)
     ;;
  *darwin*)
     TARGET_OS=darwin
     LEVELDB_TARGET_FLAGS="TARGET_OS=Darwin"
     if  test x$cross_compiling != xyes; then
       BUILD_OS=darwin
       AC_CHECK_PROG([PORT],port, port)
       if test x$PORT = xport; then
         dnl add default macports paths
         CPPFLAGS="$CPPFLAGS -isystem /opt/local/include -I/opt/local/include/db48"
         LIBS="$LIBS -L/opt/local/lib -L/opt/local/lib/db48"
       fi

       AC_CHECK_PROG([BREW],brew, brew)
       if test x$BREW = xbrew; then
         dnl add default homebrew paths
         openssl_prefix=`$BREW --prefix openssl`
         bdb_prefix=`$BREW --prefix berkeley-db5`
         export PKG_CONFIG_PATH="$openssl_prefix/lib/pkgconfig:$PKG_CONFIG_PATH"
         CPPFLAGS="$CPPFLAGS -I$bdb_prefix/include"
         LIBS="$LIBS -L$bdb_prefix/lib"
       fi
     else
       case $build_os in
         *darwin*)
           BUILD_OS=darwin
           ;;
         *)
           AC_PATH_TOOL([INSTALLNAMETOOL], [install_name_tool], install_name_tool)
           AC_PATH_TOOL([OTOOL], [otool], otool)
           AC_PATH_PROGS([GENISOIMAGE], [genisoimage mkisofs],genisoimage)
           ;;
       esac
     fi

     CPPFLAGS="$CPPFLAGS -DMAC_OSX"
     ;;
   *)
     ;;
esac

if test x$use_comparison_tool != xno; then
  AC_SUBST(JAVA_COMPARISON_TOOL, $use_comparison_tool)
fi

if test x$use_comparison_tool_reorg_tests != xno; then
  if test x$use_comparison_tool == x; then
    AC_MSG_ERROR("comparison tool reorg tests but comparison tool was not specified")
  fi
  AC_SUBST(COMPARISON_TOOL_REORG_TESTS, 1)
else
  AC_SUBST(COMPARISON_TOOL_REORG_TESTS, 0)
fi

if test x$use_lcov == xyes; then
  if test x$LCOV == x; then
    AC_MSG_ERROR("lcov testing requested but lcov not found")
  fi
  if test x$GCOV == x; then
    AC_MSG_ERROR("lcov testing requested but gcov not found")
  fi
  if test x$JAVA == x; then
    AC_MSG_ERROR("lcov testing requested but java not found")
  fi
  if test x$GENHTML == x; then
    AC_MSG_ERROR("lcov testing requested but genhtml not found")
  fi
  if test x$use_comparison_tool == x; then
    AC_MSG_ERROR("lcov testing requested but comparison tool was not specified")
  fi
  LCOV="$LCOV --gcov-tool=$GCOV"
  AX_CHECK_COMPILE_FLAG([--coverage],[CXXFLAGS="$CXXFLAGS --coverage"],
    [AC_MSG_ERROR("lcov testing requested but --coverage flag does not work")])
fi

if test "$use_sse2" = "yes"; then
    AX_CHECK_COMPILE_FLAG([-msse2],[CFLAGS="$CFLAGS -msse2" && CXXFLAGS="$CXXFLAGS -msse2"])
    AC_DEFINE([USE_SSE2],[1],[Define if SSE2 support should be compiled in])
fi

AC_DEFINE([ASM],[1],[Assembly code support])

dnl Require little endian
AC_C_BIGENDIAN([AC_MSG_ERROR("Big Endian not supported")])

dnl Check for pthread compile/link requirements
AX_PTHREAD
INCLUDES="$INCLUDES $PTHREAD_CFLAGS"

# The following macro will add the necessary defines to bitcoin-config.h, but
# they also need to be passed down to any subprojects. Pull the results out of
# the cache and add them to CPPFLAGS.
AC_SYS_LARGEFILE
# detect POSIX or GNU variant of strerror_r
AC_FUNC_STRERROR_R

if test x$ac_cv_sys_file_offset_bits != x &&
   test x$ac_cv_sys_file_offset_bits != xno &&
   test x$ac_cv_sys_file_offset_bits != xunknown; then
  CPPFLAGS="$CPPFLAGS -D_FILE_OFFSET_BITS=$ac_cv_sys_file_offset_bits"
fi

if test x$ac_cv_sys_large_files != x &&
   test x$ac_cv_sys_large_files != xno &&
   test x$ac_cv_sys_large_files != xunknown; then
  CPPFLAGS="$CPPFLAGS -D_LARGE_FILES=$ac_cv_sys_large_files"
fi

AX_CHECK_LINK_FLAG([[-Wl,--large-address-aware]], [LDFLAGS="$LDFLAGS -Wl,--large-address-aware"])

if test x$use_glibc_compat != xno; then

  #__fdelt_chk's params and return type have changed from long unsigned int to long int.
  # See which one is present here.
  AC_MSG_CHECKING(__fdelt_chk type)
  AC_COMPILE_IFELSE([AC_LANG_PROGRAM([[#ifdef _FORTIFY_SOURCE
                    #undef _FORTIFY_SOURCE
                  #endif
                  #define _FORTIFY_SOURCE 2
                  #include <sys/select.h>
     extern "C" long unsigned int __fdelt_warn(long unsigned int);]], [[]])],[ fdelt_type="long unsigned int"],[ fdelt_type="long int"])
  AC_MSG_RESULT($fdelt_type)
  AC_DEFINE_UNQUOTED(FDELT_TYPE, $fdelt_type,[parameter and return value type for __fdelt_chk])

fi


if test x$use_hardening != xno; then
  AX_CHECK_COMPILE_FLAG([-Wstack-protector],[HARDENED_CXXFLAGS="$HARDENED_CXXFLAGS -Wstack-protector"])
  AX_CHECK_COMPILE_FLAG([-fstack-protector-all],[HARDENED_CXXFLAGS="$HARDENED_CXXFLAGS -fstack-protector-all"])
  AX_CHECK_COMPILE_FLAG([-fPIE],[HARDENED_CXXFLAGS="$HARDENED_CXXFLAGS -fPIE"])
  AX_CHECK_COMPILE_FLAG([-fPIC],[HARDENED_CXXFLAGS="$HARDENED_CXXFLAGS -fPIC" && CFLAGS="$CFLAGS -fPIC"])

  AX_CHECK_PREPROC_FLAG([-D_FORTIFY_SOURCE=2],[
    AX_CHECK_PREPROC_FLAG([-U_FORTIFY_SOURCE],[
      HARDENED_CPPFLAGS="$HARDENED_CPPFLAGS -U_FORTIFY_SOURCE"
    ])
    HARDENED_CPPFLAGS="$HARDENED_CPPFLAGS -D_FORTIFY_SOURCE=2"
  ])

  AX_CHECK_LINK_FLAG([[-Wl,--dynamicbase]], [HARDENED_LDFLAGS="$HARDENED_LDFLAGS -Wl,--dynamicbase"])
  AX_CHECK_LINK_FLAG([[-Wl,--nxcompat]], [HARDENED_LDFLAGS="$HARDENED_LDFLAGS -Wl,--nxcompat"])
  AX_CHECK_LINK_FLAG([[-Wl,-z,relro]], [HARDENED_LDFLAGS="$HARDENED_LDFLAGS -Wl,-z,relro"])
  AX_CHECK_LINK_FLAG([[-Wl,-z,now]], [HARDENED_LDFLAGS="$HARDENED_LDFLAGS -Wl,-z,now"])

  if test x$TARGET_OS != xwindows; then
    # -pie will link successfully with MinGW, but it's unsupported and leads to undeterministic binaries
    AX_CHECK_LINK_FLAG([[-pie]], [HARDENED_LDFLAGS="$HARDENED_LDFLAGS -pie"])
  fi

  CXXFLAGS="$CXXFLAGS $HARDENED_CXXFLAGS"
  CPPFLAGS="$CPPFLAGS $HARDENED_CPPFLAGS"
  LDFLAGS="$LDFLAGS $HARDENED_LDFLAGS"
  OBJCXXFLAGS="$CXXFLAGS"
fi

dnl this flag screws up non-darwin gcc even when the check fails. special-case it.
if test x$TARGET_OS = xdarwin; then
  AX_CHECK_LINK_FLAG([[-Wl,-dead_strip]], [LDFLAGS="$LDFLAGS -Wl,-dead_strip"])
fi

AC_CHECK_HEADERS([stdio.h stdlib.h unistd.h strings.h sys/types.h sys/stat.h])

dnl Check for MSG_NOSIGNAL
AC_MSG_CHECKING(for MSG_NOSIGNAL)
AC_COMPILE_IFELSE([AC_LANG_PROGRAM([[#include <sys/socket.h>]], [[ int f = MSG_NOSIGNAL; ]])],[ AC_MSG_RESULT(yes); AC_DEFINE(HAVE_MSG_NOSIGNAL, 1,[Define this symbol if you have MSG_NOSIGNAL]) ],[ AC_MSG_RESULT(no)
])

LEVELDB_CPPFLAGS=
LIBLEVELDB=
LIBMEMENV=
AM_CONDITIONAL([EMBEDDED_LEVELDB],[true])
AC_SUBST(LEVELDB_CPPFLAGS)
AC_SUBST(LIBLEVELDB)
AC_SUBST(LIBMEMENV)

if test x$enable_wallet != xno; then
    dnl Check for libdb_cxx only if wallet enabled
    dnl BITCOIN_FIND_BDB51
    BITCOIN_FIND_BDB48
fi

dnl Check for libminiupnpc (optional)
if test x$use_upnp != xno; then
  AC_CHECK_HEADERS(
    [miniupnpc/miniwget.h miniupnpc/miniupnpc.h miniupnpc/upnpcommands.h miniupnpc/upnperrors.h],
    [AC_CHECK_LIB([miniupnpc], [main],, [have_miniupnpc=no])],
    [have_miniupnpc=no]
  )
fi

dnl Check for boost libs
AX_BOOST_BASE
AX_BOOST_SYSTEM
AX_BOOST_FILESYSTEM
AX_BOOST_PROGRAM_OPTIONS
AX_BOOST_THREAD
AX_BOOST_CHRONO

if test x$use_tests = xyes; then

  if test x$HEXDUMP = x; then
    AC_MSG_ERROR(hexdump is required for tests)
  fi


  AX_BOOST_UNIT_TEST_FRAMEWORK

  dnl Determine if -DBOOST_TEST_DYN_LINK is needed
  AC_MSG_CHECKING([for dynamic linked boost test])
  TEMP_LIBS="$LIBS"
  LIBS="$LIBS $BOOST_LDFLAGS $BOOST_UNIT_TEST_FRAMEWORK_LIB"
  TEMP_CPPFLAGS="$CPPFLAGS"
  CPPFLAGS="$CPPFLAGS $BOOST_CPPFLAGS"
  AC_LINK_IFELSE([AC_LANG_SOURCE([
       #define BOOST_TEST_DYN_LINK
       #define BOOST_TEST_MAIN
        #include <boost/test/unit_test.hpp>

       ])],
    [AC_MSG_RESULT(yes)]
    [TESTDEFS="$TESTDEFS -DBOOST_TEST_DYN_LINK"],
    [AC_MSG_RESULT(no)])
  LIBS="$TEMP_LIBS"
  CPPFLAGS="$TEMP_CPPFLAGS"
fi

BOOST_LIBS="$BOOST_LDFLAGS $BOOST_SYSTEM_LIB $BOOST_FILESYSTEM_LIB $BOOST_PROGRAM_OPTIONS_LIB $BOOST_THREAD_LIB"
BOOST_INCLUDES="$BOOST_CPPFLAGS"

dnl Boost >= 1.50 uses sleep_for rather than the now-deprecated sleep, however
dnl it was broken from 1.50 to 1.52 when backed by nanosleep. Use sleep_for if
dnl a working version is available, else fall back to sleep. sleep was removed
dnl after 1.56.
dnl If neither is available, abort.
dnl If sleep_for is used, boost_chrono becomes a requirement.
if test x$ax_cv_boost_chrono = xyes; then
dnl Allow passing extra needed dependency libraries for boost-chrono from static gitian build
BOOST_CHRONO_LIB="$BOOST_CHRONO_LIB $BOOST_CHRONO_EXTRALIBS"

TEMP_LIBS="$LIBS"
LIBS="$LIBS $BOOST_LIBS $BOOST_CHRONO_LIB"
TEMP_CPPFLAGS="$CPPFLAGS"
CPPFLAGS="$CPPFLAGS $BOOST_CPPFLAGS"
AC_LINK_IFELSE([AC_LANG_PROGRAM([[
  #include <boost/thread/thread.hpp>
  #include <boost/version.hpp>
  ]], [[
  #if BOOST_VERSION >= 105000 && (!defined(BOOST_HAS_NANOSLEEP) || BOOST_VERSION >= 105200)
      boost::this_thread::sleep_for(boost::chrono::milliseconds(0));
  #else
   choke me
  #endif
  ]])],[boost_sleep=yes; BOOST_LIBS="$BOOST_LIBS $BOOST_CHRONO_LIB";
     AC_DEFINE(HAVE_WORKING_BOOST_SLEEP_FOR, 1, [Define this symbol if boost sleep_for works])],[boost_sleep=no])
LIBS="$TEMP_LIBS"
CPPFLAGS="$TEMP_CPPFLAGS"
fi

if test x$boost_sleep != xyes; then
TEMP_LIBS="$LIBS"
LIBS="$LIBS $BOOST_LIBS"
TEMP_CPPFLAGS="$CPPFLAGS"
CPPFLAGS="$CPPFLAGS $BOOST_CPPFLAGS"
AC_LINK_IFELSE([AC_LANG_PROGRAM([[
  #include <boost/version.hpp>
  #include <boost/thread.hpp>
  #include <boost/date_time/posix_time/posix_time_types.hpp>
  ]], [[
  #if BOOST_VERSION <= 105600
      boost::this_thread::sleep(boost::posix_time::milliseconds(0));
  #else
   choke me
  #endif
  ]])],[boost_sleep=yes; AC_DEFINE(HAVE_WORKING_BOOST_SLEEP, 1, [Define this symbol if boost sleep works])],[boost_sleep=no])
LIBS="$TEMP_LIBS"
CPPFLAGS="$TEMP_CPPFLAGS"
fi

if test x$boost_sleep != xyes; then
  AC_MSG_ERROR(No working boost sleep implementation found.)
fi

AC_ARG_WITH([cli],
  [AS_HELP_STRING([--with-cli],
  [with CLI (default is yes)])],
  [build_bitcoin_cli=$withval],
  [build_bitcoin_cli=yes])

AC_ARG_WITH([daemon],
  [AS_HELP_STRING([--with-daemon],
  [with daemon (default is yes)])],
  [build_feathercoind=$withval],
  [build_feathercoind=yes])

BITCOIN_QT_INIT

if test x$use_pkgconfig = xyes; then

  if test x$PKG_CONFIG == x; then
    AC_MSG_ERROR(pkg-config not found.)
  fi

  : #NOP
  m4_ifdef(
    [PKG_CHECK_MODULES],
    [
      PKG_CHECK_MODULES([SSL], [libssl], [INCLUDES="$INCLUDES $SSL_CFLAGS"; LIBS="$LIBS $SSL_LIBS"], [AC_MSG_ERROR(openssl  not found.)])
      PKG_CHECK_MODULES([CRYPTO], [libcrypto], [INCLUDES="$INCLUDES $CRYPTO_CFLAGS"; LIBS="$LIBS $CRYPTO_LIBS"], [AC_MSG_ERROR(libcrypto  not found.)])
      BITCOIN_QT_CHECK([PKG_CHECK_MODULES([PROTOBUF], [protobuf], [have_protobuf=yes], [BITCOIN_QT_FAIL(libprotobuf not found)])])
      if test x$use_qr != xno; then
	if test x$TARGET_OS != xdarwin; then
<<<<<<< HEAD
	  PKG_CHECK_MODULES([QRENCODE], [libqrencode] [libzxing],, [AC_MSG_ERROR(qrencode/zxing libraries  not found.)])
=======
	  PKG_CHECK_MODULES([QRENCODE], [libqrencode libzxing],[LIBS="$LIBS $QRENCODE_LIBS"], [AC_MSG_ERROR(qrencode libraries not found.)])
         BITCOIN_QT_CHECK([AC_CHECK_HEADER([qrencode.h],, [AC_MSG_ERROR(qrencode headerfiles not found)])])
dnl         BITCOIN_QT_CHECK([AC_CHECK_HEADER([ZXing.h],, [AC_MSG_ERROR(zxing header files not found)])])
>>>>>>> 1c801767
	else 
	 BITCOIN_QT_CHECK([AC_CHECK_LIB([qrencode], [main],, [have_qr=no])])
         BITCOIN_QT_CHECK([AC_CHECK_LIB([zxing], [main],, BITCOIN_QT_FAIL(libzxing not found))])
	fi  
      fi
    ]
  )
else
  AC_CHECK_HEADER([openssl/crypto.h],,AC_MSG_ERROR(libcrypto headers missing))
  AC_CHECK_LIB([crypto],      [main],, AC_MSG_ERROR(libcrypto missing))

  AC_CHECK_HEADER([openssl/ssl.h],, AC_MSG_ERROR(libssl headers missing),)
  AC_CHECK_LIB([ssl],         [main],, AC_MSG_ERROR(libssl missing))

  BITCOIN_QT_CHECK(AC_CHECK_LIB([protobuf] ,[main],,BITCOIN_QT_FAIL(libprotobuf not found)))
  if test x$use_qr != xno; then
    BITCOIN_QT_CHECK([AC_CHECK_LIB([qrencode], [main],, [have_qr=no])])
    BITCOIN_QT_CHECK([AC_CHECK_LIB([zxing], [main],, BITCOIN_QT_FAIL(libzxing not found))])
  fi
fi

BITCOIN_QT_CHECK([AC_CHECK_HEADER([qrencode.h],, (have_qr=no [qrcode header files missing]))])
BITCOIN_QT_CHECK([AC_CHECK_HEADER([zxing/ZXing.h],, (have_zxing=no [zxing header files missing]))])

BITCOIN_QT_PATH_PROGS([PROTOC], [protoc],$protoc_bin_path)

AC_CHECK_HEADER([qrencode.h],, [AC_MSG_ERROR(qrencode headerfiles not found)])
AC_CHECK_HEADER([zxing/ZXing.h],, [AC_MSG_ERROR(zxing header files not found)])

AC_MSG_CHECKING([whether to build feathercoind])
AM_CONDITIONAL([BUILD_BITCOIND], [test x$build_feathercoind = xyes])
AC_MSG_RESULT($build_feathercoind)

AC_MSG_CHECKING([whether to build feathercoin-cli])
AM_CONDITIONAL([BUILD_BITCOIN_CLI], [test x$build_bitcoin_cli = xyes])
AC_MSG_RESULT($build_bitcoin_cli)

dnl sets $bitcoin_enable_qt, $bitcoin_enable_qt_test, $bitcoin_enable_qt_dbus
BITCOIN_QT_CONFIGURE([$use_pkgconfig], [qt4])

AC_LANG_POP

if test "x$use_ccache" != "xno"; then
  AC_MSG_CHECKING(if ccache should be used)
  if test x$CCACHE = x; then
    if test "x$use_ccache" = "xyes"; then
      AC_MSG_ERROR([ccache not found.]);
    else
      use_ccache=no
    fi
  else
    use_ccache=yes
    CC="$ac_cv_path_CCACHE $CC"
    CXX="$ac_cv_path_CCACHE $CXX"
  fi
  AC_MSG_RESULT($use_ccache)
fi

dnl enable wallet
AC_MSG_CHECKING([if wallet should be enabled])
if test x$enable_wallet != xno; then
  AC_MSG_RESULT(yes)
  AC_DEFINE_UNQUOTED([ENABLE_WALLET],[1],[Define to 1 to enable wallet functions])

else
  AC_MSG_RESULT(no)
fi

dnl enable upnp support
AC_MSG_CHECKING([whether to build with support for UPnP])
if test x$have_miniupnpc = xno; then
  if test x$use_upnp = xyes; then
     AC_MSG_ERROR("UPnP requested but cannot be built. use --without-miniupnpc")
  fi
  AC_MSG_RESULT(no)
else
  if test x$use_upnp != xno; then
    AC_MSG_RESULT(yes)
    AC_MSG_CHECKING([whether to build with UPnP enabled by default])
    use_upnp=yes
    upnp_setting=0
    if test x$use_upnp_default != xno; then
      use_upnp_default=yes
      upnp_setting=1
    fi
    AC_MSG_RESULT($use_upnp_default)
    AC_DEFINE_UNQUOTED([USE_UPNP],[$upnp_setting],[UPnP support not compiled if undefined, otherwise value (0 or 1) determines default state])
    if test x$TARGET_OS = xwindows; then
      CPPFLAGS="$CPPFLAGS -DMINIUPNP_STATICLIB"
    fi
  else
    AC_MSG_RESULT(no)
  fi
fi

dnl these are only used when qt is enabled
if test x$bitcoin_enable_qt != xno; then
  BUILD_QT=qt
  dnl enable dbus support
  AC_MSG_CHECKING([whether to build GUI with support for D-Bus])
  if test x$bitcoin_enable_qt_dbus != xno; then
    AC_DEFINE([USE_DBUS],[1],[Define if dbus support should be compiled in])
  fi
  AC_MSG_RESULT($bitcoin_enable_qt_dbus)

  dnl enable qr support
  AC_MSG_CHECKING([whether to build GUI with support for QR codes])
  if test x$have_qr == xno; then
    if test x$use_qr == xyes; then
     AC_MSG_ERROR("QR support requested but cannot be built. use --without-qrencode")
    fi
    AC_MSG_RESULT(no)
  else
    if test x$use_qr != xno; then
      AC_MSG_RESULT(yes)
      AC_DEFINE([USE_ZXING],[1],[Define if QR support should be compiled in])
      use_zxing=yes
      AC_DEFINE([USE_QRCODE],[1],[Define if QR support should be compiled in])
      use_qr=yes
    else
      AC_MSG_RESULT(no)
    fi
  fi

  if test x$XGETTEXT == x; then
    AC_MSG_WARN("xgettext is required to update qt translations")
  fi

  AC_MSG_CHECKING([whether to build test_feathercoin-qt])
  if test x$use_tests$bitcoin_enable_qt_test = xyesyes; then
    AC_MSG_RESULT([yes])
    BUILD_TEST_QT="test"
  else
    AC_MSG_RESULT([no])
  fi
fi

AC_MSG_CHECKING([whether to build test_feathercoin])
if test x$use_tests = xyes; then
  AC_MSG_RESULT([yes])
  BUILD_TEST="test"
else
  AC_MSG_RESULT([no])
fi

if test "x$use_tests$build_feathercoind$use_qt" = "xnonono"; then
  AC_MSG_ERROR([No targets! Please specify at least one of: --enable-cli --enable-daemon --enable-gui or --enable-tests])
fi

AM_CONDITIONAL([TARGET_DARWIN], [test x$TARGET_OS = xdarwin])
AM_CONDITIONAL([BUILD_DARWIN], [test x$BUILD_OS = xdarwin])
AM_CONDITIONAL([TARGET_WINDOWS], [test x$TARGET_OS = xwindows])
AM_CONDITIONAL([ENABLE_WALLET],[test x$enable_wallet == xyes])
AM_CONDITIONAL([USE_QRCODE], [test x$use_qr = xyes])
AM_CONDITIONAL([USE_SSE2], [test x$use_sse2 = xyes])
AM_CONDITIONAL([USE_ZXING], [test x$use_qr = xyes])
AM_CONDITIONAL([USE_LCOV],[test x$use_lcov == xyes])
AM_CONDITIONAL([USE_COMPARISON_TOOL],[test x$use_comparison_tool != xno])
AM_CONDITIONAL([USE_COMPARISON_TOOL_REORG_TESTS],[test x$use_comparison_tool_reorg_test != xno])
AM_CONDITIONAL([GLIBC_BACK_COMPAT],[test x$use_glibc_compat = xyes])

AC_DEFINE(CLIENT_VERSION_MAJOR, _CLIENT_VERSION_MAJOR, [Major version])
AC_DEFINE(CLIENT_VERSION_MINOR, _CLIENT_VERSION_MINOR, [Minor version])
AC_DEFINE(CLIENT_VERSION_REVISION, _CLIENT_VERSION_REVISION, [Build revision])
AC_DEFINE(CLIENT_VERSION_BUILD, _CLIENT_VERSION_BUILD, [Version Build])
AC_DEFINE(CLIENT_VERSION_IS_RELEASE, _CLIENT_VERSION_IS_RELEASE, [Version is release])
AC_DEFINE(COPYRIGHT_YEAR, _COPYRIGHT_YEAR, [Version is release])
AC_SUBST(CLIENT_VERSION_MAJOR, _CLIENT_VERSION_MAJOR)
AC_SUBST(CLIENT_VERSION_MINOR, _CLIENT_VERSION_MINOR)
AC_SUBST(CLIENT_VERSION_REVISION, _CLIENT_VERSION_REVISION)
AC_SUBST(CLIENT_VERSION_BUILD, _CLIENT_VERSION_BUILD)
AC_SUBST(CLIENT_VERSION_IS_RELEASE, _CLIENT_VERSION_IS_RELEASE)
AC_SUBST(COPYRIGHT_YEAR, _COPYRIGHT_YEAR)
AC_SUBST(LIBTOOL_LDFLAGS)
AC_SUBST(USE_UPNP)
AC_SUBST(USE_ZXING)
AC_SUBST(USE_QRCODE)
AC_SUBST(USE_SSE2)
AC_SUBST(INCLUDES)
AC_SUBST(BOOST_LIBS)
AC_SUBST(TESTDEFS)
AC_SUBST(LEVELDB_TARGET_FLAGS)
AC_SUBST(BUILD_TEST)
AC_SUBST(BUILD_QT)
AC_SUBST(BUILD_TEST_QT)
AC_CONFIG_FILES([Makefile src/Makefile src/test/Makefile src/qt/Makefile src/qt/test/Makefile share/setup.nsi share/qt/Info.plist])
AC_CONFIG_FILES([qa/pull-tester/run-bitcoind-for-test.sh],[chmod +x qa/pull-tester/run-bitcoind-for-test.sh])
AC_CONFIG_FILES([qa/pull-tester/build-tests.sh],[chmod +x qa/pull-tester/build-tests.sh])
AC_OUTPUT<|MERGE_RESOLUTION|>--- conflicted
+++ resolved
@@ -543,13 +543,9 @@
       BITCOIN_QT_CHECK([PKG_CHECK_MODULES([PROTOBUF], [protobuf], [have_protobuf=yes], [BITCOIN_QT_FAIL(libprotobuf not found)])])
       if test x$use_qr != xno; then
 	if test x$TARGET_OS != xdarwin; then
-<<<<<<< HEAD
 	  PKG_CHECK_MODULES([QRENCODE], [libqrencode] [libzxing],, [AC_MSG_ERROR(qrencode/zxing libraries  not found.)])
-=======
-	  PKG_CHECK_MODULES([QRENCODE], [libqrencode libzxing],[LIBS="$LIBS $QRENCODE_LIBS"], [AC_MSG_ERROR(qrencode libraries not found.)])
+	  dnl PKG_CHECK_MODULES([QRENCODE], [libqrencode libzxing],[LIBS="$LIBS $QRENCODE_LIBS"], [AC_MSG_ERROR(qrencode libraries not found.)])
          BITCOIN_QT_CHECK([AC_CHECK_HEADER([qrencode.h],, [AC_MSG_ERROR(qrencode headerfiles not found)])])
-dnl         BITCOIN_QT_CHECK([AC_CHECK_HEADER([ZXing.h],, [AC_MSG_ERROR(zxing header files not found)])])
->>>>>>> 1c801767
 	else 
 	 BITCOIN_QT_CHECK([AC_CHECK_LIB([qrencode], [main],, [have_qr=no])])
          BITCOIN_QT_CHECK([AC_CHECK_LIB([zxing], [main],, BITCOIN_QT_FAIL(libzxing not found))])

Name Feathercoin

RequestExecutionLevel highest
SetCompressor /SOLID lzma

# General Symbol Definitions
!define REGKEY "SOFTWARE\$(^Name)"
<<<<<<< HEAD
!define VERSION 0.8.7.0
=======
!define VERSION 0.8.7
>>>>>>> 5da7c726
!define COMPANY "Feathercoin project"
!define URL http://feathercoin.com/

# MUI Symbol Definitions
!define MUI_ICON "pixmaps\bitcoin.ico"
!define MUI_WELCOMEFINISHPAGE_BITMAP "pixmaps\nsis-wizard.bmp"
!define MUI_HEADERIMAGE
!define MUI_HEADERIMAGE_RIGHT
!define MUI_HEADERIMAGE_BITMAP "pixmaps\nsis-header.bmp"
!define MUI_STARTMENUPAGE_REGISTRY_ROOT HKLM
!define MUI_STARTMENUPAGE_REGISTRY_KEY ${REGKEY}
!define MUI_STARTMENUPAGE_REGISTRY_VALUENAME StartMenuGroup
!define MUI_STARTMENUPAGE_DEFAULTFOLDER Feathercoin
!define MUI_FINISHPAGE_RUN $INSTDIR\feathercoin-qt.exe
!define MUI_FINISHPAGE_RUN_TEXT "Launch Feathercoin"
!define MUI_UNICON "${NSISDIR}\Contrib\Graphics\Icons\modern-uninstall.ico"
!define MUI_UNWELCOMEFINISHPAGE_BITMAP "pixmaps\nsis-wizard.bmp"
!define MUI_UNFINISHPAGE_NOAUTOCLOSE

# Included files
!include Sections.nsh
!include MUI2.nsh

# Variables
Var StartMenuGroup

# Installer pages
!insertmacro MUI_PAGE_DIRECTORY
!insertmacro MUI_PAGE_STARTMENU Application $StartMenuGroup
!insertmacro MUI_PAGE_INSTFILES
!insertmacro MUI_UNPAGE_CONFIRM
!insertmacro MUI_UNPAGE_INSTFILES
!insertmacro MUI_PAGE_FINISH

# Installer attributes
OutFile feathercoin-${VERSION}-setup.exe
InstallDir $PROGRAMFILES\Feathercoin
CRCCheck on
XPStyle on
BrandingText " "
ShowInstDetails show
VIProductVersion ${VERSION}
VIAddVersionKey ProductName Feathercoin
VIAddVersionKey ProductVersion "${VERSION}"
VIAddVersionKey CompanyName "${COMPANY}"
VIAddVersionKey CompanyWebsite "${URL}"
VIAddVersionKey FileVersion "${VERSION}"
VIAddVersionKey FileDescription ""
VIAddVersionKey LegalCopyright ""
InstallDirRegKey HKCU "${REGKEY}" Path
ShowUninstDetails show

# Installer sections
Section -Main SEC0000
    SetOutPath $INSTDIR
    SetOverwrite on
    File feathercoin-qt.exe
    File /oname=COPYING.txt ..\COPYING
    SetOutPath $INSTDIR
    WriteRegStr HKCU "${REGKEY}\Components" Main 1
SectionEnd

Section -post SEC0001
    WriteRegStr HKCU "${REGKEY}" Path $INSTDIR
    SetOutPath $INSTDIR
    WriteUninstaller $INSTDIR\uninstall.exe
    !insertmacro MUI_STARTMENU_WRITE_BEGIN Application
    CreateDirectory $SMPROGRAMS\$StartMenuGroup
    CreateShortcut "$SMPROGRAMS\$StartMenuGroup\Feathercoin.lnk" $INSTDIR\feathercoin-qt.exe
    CreateShortcut "$SMPROGRAMS\$StartMenuGroup\Uninstall Feathercoin.lnk" $INSTDIR\uninstall.exe
    !insertmacro MUI_STARTMENU_WRITE_END
    WriteRegStr HKCU "SOFTWARE\Microsoft\Windows\CurrentVersion\Uninstall\$(^Name)" DisplayName "$(^Name)"
    WriteRegStr HKCU "SOFTWARE\Microsoft\Windows\CurrentVersion\Uninstall\$(^Name)" DisplayVersion "${VERSION}"
    WriteRegStr HKCU "SOFTWARE\Microsoft\Windows\CurrentVersion\Uninstall\$(^Name)" Publisher "${COMPANY}"
    WriteRegStr HKCU "SOFTWARE\Microsoft\Windows\CurrentVersion\Uninstall\$(^Name)" URLInfoAbout "${URL}"
    WriteRegStr HKCU "SOFTWARE\Microsoft\Windows\CurrentVersion\Uninstall\$(^Name)" DisplayIcon $INSTDIR\uninstall.exe
    WriteRegStr HKCU "SOFTWARE\Microsoft\Windows\CurrentVersion\Uninstall\$(^Name)" UninstallString $INSTDIR\uninstall.exe
    WriteRegDWORD HKCU "SOFTWARE\Microsoft\Windows\CurrentVersion\Uninstall\$(^Name)" NoModify 1
    WriteRegDWORD HKCU "SOFTWARE\Microsoft\Windows\CurrentVersion\Uninstall\$(^Name)" NoRepair 1
    WriteRegStr HKCR "feathercoin" "URL Protocol" ""
    WriteRegStr HKCR "feathercoin" "" "URL:Feathercoin"
    WriteRegStr HKCR "feathercoin\DefaultIcon" "" $INSTDIR\feathercoin-qt.exe
    WriteRegStr HKCR "feathercoin\shell\open\command" "" '"$INSTDIR\feathercoin-qt.exe" "%1"'
SectionEnd

# Macro for selecting uninstaller sections
!macro SELECT_UNSECTION SECTION_NAME UNSECTION_ID
    Push $R0
    ReadRegStr $R0 HKCU "${REGKEY}\Components" "${SECTION_NAME}"
    StrCmp $R0 1 0 next${UNSECTION_ID}
    !insertmacro SelectSection "${UNSECTION_ID}"
    GoTo done${UNSECTION_ID}
next${UNSECTION_ID}:
    !insertmacro UnselectSection "${UNSECTION_ID}"
done${UNSECTION_ID}:
    Pop $R0
!macroend

# Uninstaller sections
Section /o -un.Main UNSEC0000
    Delete /REBOOTOK $INSTDIR\feathercoin-qt.exe
    Delete /REBOOTOK $INSTDIR\COPYING.txt
    DeleteRegValue HKCU "${REGKEY}\Components" Main
SectionEnd

Section -un.post UNSEC0001
    DeleteRegKey HKCU "SOFTWARE\Microsoft\Windows\CurrentVersion\Uninstall\$(^Name)"
    Delete /REBOOTOK "$SMPROGRAMS\$StartMenuGroup\Uninstall Feathercoin.lnk"
    Delete /REBOOTOK "$SMPROGRAMS\$StartMenuGroup\Feathercoin.lnk"
    Delete /REBOOTOK "$SMSTARTUP\Feathercoin.lnk"
    Delete /REBOOTOK $INSTDIR\uninstall.exe
    Delete /REBOOTOK $INSTDIR\debug.log
    Delete /REBOOTOK $INSTDIR\db.log
    DeleteRegValue HKCU "${REGKEY}" StartMenuGroup
    DeleteRegValue HKCU "${REGKEY}" Path
    DeleteRegKey /IfEmpty HKCU "${REGKEY}\Components"
    DeleteRegKey /IfEmpty HKCU "${REGKEY}"
    DeleteRegKey HKCR "feathercoin"
    RmDir /REBOOTOK $SMPROGRAMS\$StartMenuGroup
    RmDir /REBOOTOK $INSTDIR
    Push $R0
    StrCpy $R0 $StartMenuGroup 1
    StrCmp $R0 ">" no_smgroup
no_smgroup:
    Pop $R0
SectionEnd

# Installer functions
Function .onInit
    InitPluginsDir
FunctionEnd

# Uninstaller functions
Function un.onInit
    ReadRegStr $INSTDIR HKCU "${REGKEY}" Path
    !insertmacro MUI_STARTMENU_GETFOLDER Application $StartMenuGroup
    !insertmacro SELECT_UNSECTION Main ${UNSEC0000}
FunctionEnd
<|MERGE_RESOLUTION|>--- conflicted
+++ resolved
@@ -1,150 +1,146 @@
-Name Feathercoin
-
-RequestExecutionLevel highest
-SetCompressor /SOLID lzma
-
-# General Symbol Definitions
+Name Feathercoin
+
+RequestExecutionLevel highest
+SetCompressor /SOLID lzma
+
+# General Symbol Definitions
 !define REGKEY "SOFTWARE\$(^Name)"
-<<<<<<< HEAD
 !define VERSION 0.8.7.0
-=======
-!define VERSION 0.8.7
->>>>>>> 5da7c726
-!define COMPANY "Feathercoin project"
-!define URL http://feathercoin.com/
-
-# MUI Symbol Definitions
-!define MUI_ICON "pixmaps\bitcoin.ico"
-!define MUI_WELCOMEFINISHPAGE_BITMAP "pixmaps\nsis-wizard.bmp"
-!define MUI_HEADERIMAGE
-!define MUI_HEADERIMAGE_RIGHT
-!define MUI_HEADERIMAGE_BITMAP "pixmaps\nsis-header.bmp"
-!define MUI_STARTMENUPAGE_REGISTRY_ROOT HKLM
-!define MUI_STARTMENUPAGE_REGISTRY_KEY ${REGKEY}
-!define MUI_STARTMENUPAGE_REGISTRY_VALUENAME StartMenuGroup
-!define MUI_STARTMENUPAGE_DEFAULTFOLDER Feathercoin
-!define MUI_FINISHPAGE_RUN $INSTDIR\feathercoin-qt.exe
-!define MUI_FINISHPAGE_RUN_TEXT "Launch Feathercoin"
-!define MUI_UNICON "${NSISDIR}\Contrib\Graphics\Icons\modern-uninstall.ico"
-!define MUI_UNWELCOMEFINISHPAGE_BITMAP "pixmaps\nsis-wizard.bmp"
-!define MUI_UNFINISHPAGE_NOAUTOCLOSE
-
-# Included files
-!include Sections.nsh
-!include MUI2.nsh
-
-# Variables
-Var StartMenuGroup
-
-# Installer pages
-!insertmacro MUI_PAGE_DIRECTORY
-!insertmacro MUI_PAGE_STARTMENU Application $StartMenuGroup
-!insertmacro MUI_PAGE_INSTFILES
-!insertmacro MUI_UNPAGE_CONFIRM
-!insertmacro MUI_UNPAGE_INSTFILES
-!insertmacro MUI_PAGE_FINISH
-
-# Installer attributes
-OutFile feathercoin-${VERSION}-setup.exe
-InstallDir $PROGRAMFILES\Feathercoin
-CRCCheck on
-XPStyle on
-BrandingText " "
-ShowInstDetails show
-VIProductVersion ${VERSION}
-VIAddVersionKey ProductName Feathercoin
-VIAddVersionKey ProductVersion "${VERSION}"
-VIAddVersionKey CompanyName "${COMPANY}"
-VIAddVersionKey CompanyWebsite "${URL}"
-VIAddVersionKey FileVersion "${VERSION}"
-VIAddVersionKey FileDescription ""
-VIAddVersionKey LegalCopyright ""
-InstallDirRegKey HKCU "${REGKEY}" Path
-ShowUninstDetails show
-
-# Installer sections
-Section -Main SEC0000
-    SetOutPath $INSTDIR
-    SetOverwrite on
-    File feathercoin-qt.exe
-    File /oname=COPYING.txt ..\COPYING
-    SetOutPath $INSTDIR
-    WriteRegStr HKCU "${REGKEY}\Components" Main 1
-SectionEnd
-
-Section -post SEC0001
-    WriteRegStr HKCU "${REGKEY}" Path $INSTDIR
-    SetOutPath $INSTDIR
-    WriteUninstaller $INSTDIR\uninstall.exe
-    !insertmacro MUI_STARTMENU_WRITE_BEGIN Application
-    CreateDirectory $SMPROGRAMS\$StartMenuGroup
-    CreateShortcut "$SMPROGRAMS\$StartMenuGroup\Feathercoin.lnk" $INSTDIR\feathercoin-qt.exe
-    CreateShortcut "$SMPROGRAMS\$StartMenuGroup\Uninstall Feathercoin.lnk" $INSTDIR\uninstall.exe
-    !insertmacro MUI_STARTMENU_WRITE_END
-    WriteRegStr HKCU "SOFTWARE\Microsoft\Windows\CurrentVersion\Uninstall\$(^Name)" DisplayName "$(^Name)"
-    WriteRegStr HKCU "SOFTWARE\Microsoft\Windows\CurrentVersion\Uninstall\$(^Name)" DisplayVersion "${VERSION}"
-    WriteRegStr HKCU "SOFTWARE\Microsoft\Windows\CurrentVersion\Uninstall\$(^Name)" Publisher "${COMPANY}"
-    WriteRegStr HKCU "SOFTWARE\Microsoft\Windows\CurrentVersion\Uninstall\$(^Name)" URLInfoAbout "${URL}"
-    WriteRegStr HKCU "SOFTWARE\Microsoft\Windows\CurrentVersion\Uninstall\$(^Name)" DisplayIcon $INSTDIR\uninstall.exe
-    WriteRegStr HKCU "SOFTWARE\Microsoft\Windows\CurrentVersion\Uninstall\$(^Name)" UninstallString $INSTDIR\uninstall.exe
-    WriteRegDWORD HKCU "SOFTWARE\Microsoft\Windows\CurrentVersion\Uninstall\$(^Name)" NoModify 1
-    WriteRegDWORD HKCU "SOFTWARE\Microsoft\Windows\CurrentVersion\Uninstall\$(^Name)" NoRepair 1
-    WriteRegStr HKCR "feathercoin" "URL Protocol" ""
-    WriteRegStr HKCR "feathercoin" "" "URL:Feathercoin"
-    WriteRegStr HKCR "feathercoin\DefaultIcon" "" $INSTDIR\feathercoin-qt.exe
-    WriteRegStr HKCR "feathercoin\shell\open\command" "" '"$INSTDIR\feathercoin-qt.exe" "%1"'
-SectionEnd
-
-# Macro for selecting uninstaller sections
-!macro SELECT_UNSECTION SECTION_NAME UNSECTION_ID
-    Push $R0
-    ReadRegStr $R0 HKCU "${REGKEY}\Components" "${SECTION_NAME}"
-    StrCmp $R0 1 0 next${UNSECTION_ID}
-    !insertmacro SelectSection "${UNSECTION_ID}"
-    GoTo done${UNSECTION_ID}
-next${UNSECTION_ID}:
-    !insertmacro UnselectSection "${UNSECTION_ID}"
-done${UNSECTION_ID}:
-    Pop $R0
-!macroend
-
-# Uninstaller sections
-Section /o -un.Main UNSEC0000
-    Delete /REBOOTOK $INSTDIR\feathercoin-qt.exe
-    Delete /REBOOTOK $INSTDIR\COPYING.txt
-    DeleteRegValue HKCU "${REGKEY}\Components" Main
-SectionEnd
-
-Section -un.post UNSEC0001
-    DeleteRegKey HKCU "SOFTWARE\Microsoft\Windows\CurrentVersion\Uninstall\$(^Name)"
-    Delete /REBOOTOK "$SMPROGRAMS\$StartMenuGroup\Uninstall Feathercoin.lnk"
-    Delete /REBOOTOK "$SMPROGRAMS\$StartMenuGroup\Feathercoin.lnk"
-    Delete /REBOOTOK "$SMSTARTUP\Feathercoin.lnk"
-    Delete /REBOOTOK $INSTDIR\uninstall.exe
-    Delete /REBOOTOK $INSTDIR\debug.log
-    Delete /REBOOTOK $INSTDIR\db.log
-    DeleteRegValue HKCU "${REGKEY}" StartMenuGroup
-    DeleteRegValue HKCU "${REGKEY}" Path
-    DeleteRegKey /IfEmpty HKCU "${REGKEY}\Components"
-    DeleteRegKey /IfEmpty HKCU "${REGKEY}"
-    DeleteRegKey HKCR "feathercoin"
-    RmDir /REBOOTOK $SMPROGRAMS\$StartMenuGroup
-    RmDir /REBOOTOK $INSTDIR
-    Push $R0
-    StrCpy $R0 $StartMenuGroup 1
-    StrCmp $R0 ">" no_smgroup
-no_smgroup:
-    Pop $R0
-SectionEnd
-
-# Installer functions
-Function .onInit
-    InitPluginsDir
-FunctionEnd
-
-# Uninstaller functions
-Function un.onInit
-    ReadRegStr $INSTDIR HKCU "${REGKEY}" Path
-    !insertmacro MUI_STARTMENU_GETFOLDER Application $StartMenuGroup
-    !insertmacro SELECT_UNSECTION Main ${UNSEC0000}
-FunctionEnd
+!define COMPANY "Feathercoin project"
+!define URL http://feathercoin.com/
+
+# MUI Symbol Definitions
+!define MUI_ICON "pixmaps\bitcoin.ico"
+!define MUI_WELCOMEFINISHPAGE_BITMAP "pixmaps\nsis-wizard.bmp"
+!define MUI_HEADERIMAGE
+!define MUI_HEADERIMAGE_RIGHT
+!define MUI_HEADERIMAGE_BITMAP "pixmaps\nsis-header.bmp"
+!define MUI_STARTMENUPAGE_REGISTRY_ROOT HKLM
+!define MUI_STARTMENUPAGE_REGISTRY_KEY ${REGKEY}
+!define MUI_STARTMENUPAGE_REGISTRY_VALUENAME StartMenuGroup
+!define MUI_STARTMENUPAGE_DEFAULTFOLDER Feathercoin
+!define MUI_FINISHPAGE_RUN $INSTDIR\feathercoin-qt.exe
+!define MUI_FINISHPAGE_RUN_TEXT "Launch Feathercoin"
+!define MUI_UNICON "${NSISDIR}\Contrib\Graphics\Icons\modern-uninstall.ico"
+!define MUI_UNWELCOMEFINISHPAGE_BITMAP "pixmaps\nsis-wizard.bmp"
+!define MUI_UNFINISHPAGE_NOAUTOCLOSE
+
+# Included files
+!include Sections.nsh
+!include MUI2.nsh
+
+# Variables
+Var StartMenuGroup
+
+# Installer pages
+!insertmacro MUI_PAGE_DIRECTORY
+!insertmacro MUI_PAGE_STARTMENU Application $StartMenuGroup
+!insertmacro MUI_PAGE_INSTFILES
+!insertmacro MUI_UNPAGE_CONFIRM
+!insertmacro MUI_UNPAGE_INSTFILES
+!insertmacro MUI_PAGE_FINISH
+
+# Installer attributes
+OutFile feathercoin-${VERSION}-setup.exe
+InstallDir $PROGRAMFILES\Feathercoin
+CRCCheck on
+XPStyle on
+BrandingText " "
+ShowInstDetails show
+VIProductVersion ${VERSION}
+VIAddVersionKey ProductName Feathercoin
+VIAddVersionKey ProductVersion "${VERSION}"
+VIAddVersionKey CompanyName "${COMPANY}"
+VIAddVersionKey CompanyWebsite "${URL}"
+VIAddVersionKey FileVersion "${VERSION}"
+VIAddVersionKey FileDescription ""
+VIAddVersionKey LegalCopyright ""
+InstallDirRegKey HKCU "${REGKEY}" Path
+ShowUninstDetails show
+
+# Installer sections
+Section -Main SEC0000
+    SetOutPath $INSTDIR
+    SetOverwrite on
+    File feathercoin-qt.exe
+    File /oname=COPYING.txt ..\COPYING
+    SetOutPath $INSTDIR
+    WriteRegStr HKCU "${REGKEY}\Components" Main 1
+SectionEnd
+
+Section -post SEC0001
+    WriteRegStr HKCU "${REGKEY}" Path $INSTDIR
+    SetOutPath $INSTDIR
+    WriteUninstaller $INSTDIR\uninstall.exe
+    !insertmacro MUI_STARTMENU_WRITE_BEGIN Application
+    CreateDirectory $SMPROGRAMS\$StartMenuGroup
+    CreateShortcut "$SMPROGRAMS\$StartMenuGroup\Feathercoin.lnk" $INSTDIR\feathercoin-qt.exe
+    CreateShortcut "$SMPROGRAMS\$StartMenuGroup\Uninstall Feathercoin.lnk" $INSTDIR\uninstall.exe
+    !insertmacro MUI_STARTMENU_WRITE_END
+    WriteRegStr HKCU "SOFTWARE\Microsoft\Windows\CurrentVersion\Uninstall\$(^Name)" DisplayName "$(^Name)"
+    WriteRegStr HKCU "SOFTWARE\Microsoft\Windows\CurrentVersion\Uninstall\$(^Name)" DisplayVersion "${VERSION}"
+    WriteRegStr HKCU "SOFTWARE\Microsoft\Windows\CurrentVersion\Uninstall\$(^Name)" Publisher "${COMPANY}"
+    WriteRegStr HKCU "SOFTWARE\Microsoft\Windows\CurrentVersion\Uninstall\$(^Name)" URLInfoAbout "${URL}"
+    WriteRegStr HKCU "SOFTWARE\Microsoft\Windows\CurrentVersion\Uninstall\$(^Name)" DisplayIcon $INSTDIR\uninstall.exe
+    WriteRegStr HKCU "SOFTWARE\Microsoft\Windows\CurrentVersion\Uninstall\$(^Name)" UninstallString $INSTDIR\uninstall.exe
+    WriteRegDWORD HKCU "SOFTWARE\Microsoft\Windows\CurrentVersion\Uninstall\$(^Name)" NoModify 1
+    WriteRegDWORD HKCU "SOFTWARE\Microsoft\Windows\CurrentVersion\Uninstall\$(^Name)" NoRepair 1
+    WriteRegStr HKCR "feathercoin" "URL Protocol" ""
+    WriteRegStr HKCR "feathercoin" "" "URL:Feathercoin"
+    WriteRegStr HKCR "feathercoin\DefaultIcon" "" $INSTDIR\feathercoin-qt.exe
+    WriteRegStr HKCR "feathercoin\shell\open\command" "" '"$INSTDIR\feathercoin-qt.exe" "%1"'
+SectionEnd
+
+# Macro for selecting uninstaller sections
+!macro SELECT_UNSECTION SECTION_NAME UNSECTION_ID
+    Push $R0
+    ReadRegStr $R0 HKCU "${REGKEY}\Components" "${SECTION_NAME}"
+    StrCmp $R0 1 0 next${UNSECTION_ID}
+    !insertmacro SelectSection "${UNSECTION_ID}"
+    GoTo done${UNSECTION_ID}
+next${UNSECTION_ID}:
+    !insertmacro UnselectSection "${UNSECTION_ID}"
+done${UNSECTION_ID}:
+    Pop $R0
+!macroend
+
+# Uninstaller sections
+Section /o -un.Main UNSEC0000
+    Delete /REBOOTOK $INSTDIR\feathercoin-qt.exe
+    Delete /REBOOTOK $INSTDIR\COPYING.txt
+    DeleteRegValue HKCU "${REGKEY}\Components" Main
+SectionEnd
+
+Section -un.post UNSEC0001
+    DeleteRegKey HKCU "SOFTWARE\Microsoft\Windows\CurrentVersion\Uninstall\$(^Name)"
+    Delete /REBOOTOK "$SMPROGRAMS\$StartMenuGroup\Uninstall Feathercoin.lnk"
+    Delete /REBOOTOK "$SMPROGRAMS\$StartMenuGroup\Feathercoin.lnk"
+    Delete /REBOOTOK "$SMSTARTUP\Feathercoin.lnk"
+    Delete /REBOOTOK $INSTDIR\uninstall.exe
+    Delete /REBOOTOK $INSTDIR\debug.log
+    Delete /REBOOTOK $INSTDIR\db.log
+    DeleteRegValue HKCU "${REGKEY}" StartMenuGroup
+    DeleteRegValue HKCU "${REGKEY}" Path
+    DeleteRegKey /IfEmpty HKCU "${REGKEY}\Components"
+    DeleteRegKey /IfEmpty HKCU "${REGKEY}"
+    DeleteRegKey HKCR "feathercoin"
+    RmDir /REBOOTOK $SMPROGRAMS\$StartMenuGroup
+    RmDir /REBOOTOK $INSTDIR
+    Push $R0
+    StrCpy $R0 $StartMenuGroup 1
+    StrCmp $R0 ">" no_smgroup
+no_smgroup:
+    Pop $R0
+SectionEnd
+
+# Installer functions
+Function .onInit
+    InitPluginsDir
+FunctionEnd
+
+# Uninstaller functions
+Function un.onInit
+    ReadRegStr $INSTDIR HKCU "${REGKEY}" Path
+    !insertmacro MUI_STARTMENU_GETFOLDER Application $StartMenuGroup
+    !insertmacro SELECT_UNSECTION Main ${UNSEC0000}
+FunctionEnd